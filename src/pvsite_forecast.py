import os
import pandas as pd
import streamlit as st
from datetime import datetime, timedelta, time, timezone
from pvsite_datamodel.read import get_site_by_uuid
from pvsite_datamodel.read.model import get_models
from sqlalchemy.orm import Session
from pvsite_datamodel.connection import DatabaseConnection
from pvsite_datamodel.read import (
    get_all_sites,
    get_pv_generation_by_sites,
    get_latest_forecast_values_by_site,
)

import plotly.graph_objects as go
import pytz

# Penalty Calculator
def calculate_penalty(df, avc=250):
    # Deviation between actual and forecast (in kW)
    deviation = df['generation_power_kw'] - df['forecast_power_kw']
    
    # Deviation percentage relative to AVC (as % of contracted capacity)
    deviation_percentage = (deviation / avc) * 100

    # Define penalty based on deviation bands
    penalty = pd.Series(0, index=df.index)
    
    # 7-15% deviation: 0.25 INR/kWh
    penalty_7_15 = deviation_percentage.between(7, 15)
    penalty[penalty_7_15] = abs(deviation[penalty_7_15]) * 0.25 / 1000  # converting kW to MW

    # 15-23% deviation: 0.5 INR/kWh
    penalty_15_23 = deviation_percentage.between(15, 23)
    penalty[penalty_15_23] = abs(deviation[penalty_15_23]) * 0.5 / 1000  # converting kW to MW

    # Above 23% deviation: 0.75 INR/kWh
    penalty_above_23 = deviation_percentage > 23
    penalty[penalty_above_23] = abs(deviation[penalty_above_23]) * 0.75 / 1000  # converting kW to MW

    # Sum of all penalties
    total_penalty = penalty.sum()

    return penalty, total_penalty

#Internal Dashboard
def pvsite_forecast_page():
    """Main page for pvsite forecast"""

    st.markdown(
        f'<h1 style="color:#63BCAF;font-size:48px;">{"PV Site Forecast"}</h1>',
        unsafe_allow_html=True,
    )
    # get site_uuids from database
    url = os.environ["SITES_DB_URL"]
    connection = DatabaseConnection(url=url, echo=True)
    with connection.get_session() as session:
        site_uuids = get_all_sites(session=session)
        site_uuids = [sites.site_uuid for sites in site_uuids if sites.site_uuid is not None]
    site_selection = st.sidebar.selectbox(
        "Select sites by site_uuid",
        site_uuids,
    )

    timezone_selected = st.sidebar.selectbox("Select timezone", ["UTC", "Asia/Calcutta"])
    timezone_selected = pytz.timezone(timezone_selected)

    day_after_tomorrow = datetime.today() + timedelta(days=3)
    starttime = st.sidebar.date_input(
        "Start Date", min_value=datetime.today() - timedelta(days=365), max_value=datetime.today()
    )
    endtime = st.sidebar.date_input("End Date", day_after_tomorrow)

    forecast_type = st.sidebar.selectbox(
        "Select Forecast Type", ["Latest", "Forecast_horizon", "DA"], 0
    )

    if forecast_type == "Latest":
        created = pd.Timestamp.utcnow().ceil("15min")
        created = created.astimezone(timezone.utc)
        created = created.astimezone(timezone_selected)
        created = created.replace(tzinfo=None)
        created = st.sidebar.text_input("Created Before", created)

        if created == "":
            created = pd.Timestamp.utcnow().ceil("15min")
            created = created.astimezone(timezone.utc)
            created = created.astimezone(timezone_selected)
            created = created.replace(tzinfo=None)
        else:
            created = datetime.fromisoformat(created)
        st.write(
            "Forecast for",
            site_selection,
            "starting on",
            starttime,
            "created by",
            created,
            "ended on",
            endtime,
        )
    else:
        created = None

    if forecast_type == "Forecast_horizon":
        forecast_horizon = st.sidebar.selectbox("Select Forecast Horizon", range(0, 2880, 15), 6)
    else:
        forecast_horizon = None

    if forecast_type == "DA":
        # TODO make these more flexible
        day_ahead_hours = 9

        # find the difference in hours for the timezone
        now = datetime.now()
        d = timezone_selected.localize(now) - now.replace(tzinfo=timezone.utc)
        day_ahead_timezone_delta_hours = (24 - d.seconds / 3600) % 24

        # get site from database, if india set day_ahead_timezone_delta_hours to 5.5 hours
        with connection.get_session() as session:
            site = get_site_by_uuid(session, site_selection)
            if site.country == "india":
                day_ahead_timezone_delta_hours = 5.5

        st.write(
            f"Forecast for {day_ahead_hours} oclock the day before "
            f"with {day_ahead_timezone_delta_hours} hour timezone delta"
        )
    else:
        day_ahead_hours = None
        day_ahead_timezone_delta_hours = None

    # an option to resample to the data
    resample = st.sidebar.selectbox("Resample data", [None, "15T", "30T"], None)

    # change date to datetime
    starttime = datetime.combine(starttime, time.min)
    endtime = datetime.combine(endtime, time.min)

    # change to the correct timezone
    starttime = timezone_selected.localize(starttime)
    endtime = timezone_selected.localize(endtime)

    # change to utc
    starttime = starttime.astimezone(pytz.utc)
    endtime = endtime.astimezone(pytz.utc)

    if created is not None:
        created = timezone_selected.localize(created)
        created = created.astimezone(pytz.utc)

    # great ml model names for this site

    # get forecast values for selected sites and plot
    with connection.get_session() as session:

        # great ml model names for this site
        ml_models = get_models(
            session=session,
            start_datetime=starttime,
            end_datetime=endtime,
            site_uuid=site_selection,
        )

        ys = {}
        xs = {}
        for model in ml_models:

            forecasts = get_latest_forecast_values_by_site(
                session=session,
                site_uuids=[site_selection],
                start_utc=starttime,
                created_by=created,
                forecast_horizon_minutes=forecast_horizon,
                day_ahead_hours=day_ahead_hours,
                day_ahead_timezone_delta_hours=day_ahead_timezone_delta_hours,
                end_utc=endtime,
                model_name=model.name,
            )
            forecasts = forecasts.values()

            for forecast in forecasts:
                x = [i.start_utc for i in forecast]
                y = [i.forecast_power_kw for i in forecast]

                # convert to timezone
                x = [i.replace(tzinfo=pytz.utc) for i in x]
                x = [i.astimezone(timezone_selected) for i in x]

            ys[model.name] = y
            xs[model.name] = x

    # get generation values for selected sites and plot
    with connection.get_session() as session:
        generations = get_pv_generation_by_sites(
            session=session,
            site_uuids=[site_selection],
            start_utc=starttime,
            end_utc=endtime,
        )
        capacity = get_site_capacity(session=session, site_uuidss=site_selection)

        yy = [
            generation.generation_power_kw for generation in generations if generation is not None
        ]
        xx = [generation.start_utc for generation in generations if generation is not None]

        # convert to timezone
        xx = [i.replace(tzinfo=pytz.utc) for i in xx]
        xx = [i.astimezone(timezone_selected) for i in xx]

    df_forecast = []
    for model in ml_models:
        name = model.name
        if len(df_forecast) == 0:
            df_forecast = pd.DataFrame(
                {"forecast_datetime": xs[name], f"forecast_power_kw_{name}": ys[name]}
            )
        else:
            temp = pd.DataFrame(
                {"forecast_datetime": xs[name], f"forecast_power_kw_{name}": ys[name]}
            )
            df_forecast = df_forecast.merge(temp, on="forecast_datetime", how="outer")
    df_generation = pd.DataFrame({"generation_datetime": xx, "generation_power_kw": yy})
    df_forecast.set_index("forecast_datetime", inplace=True)
    df_generation.set_index("generation_datetime", inplace=True)

    if resample is not None:
        df_forecast = df_forecast.resample(resample).mean()
        df_generation = df_generation.resample(resample).mean()

        # merge together
        df_all = df_forecast.merge(df_generation, left_index=True, right_index=True, how="outer")

        # select variables
        xx = df_all.index
        yy = df_all["generation_power_kw"]

    fig = go.Figure(
        layout=go.Layout(
            title=go.layout.Title(text="Latest Forecast for Selected Site"),
            xaxis=go.layout.XAxis(title=go.layout.xaxis.Title(text=f"Time [{timezone_selected}]")),
            yaxis=go.layout.YAxis(title=go.layout.yaxis.Title(text="KW")),
            legend=go.layout.Legend(title=go.layout.legend.Title(text="Chart Legend")),
        )
    )

    for model in ml_models:
        name = model.name
        fig.add_trace(
            go.Scatter(
                x=df_forecast.index,
                y=df_forecast[f"forecast_power_kw_{name}"],
                mode="lines",
                name=f"forecast_{name}",
                # line=dict(color="#4c9a8e"),
            )
        )
    fig.add_trace(
        go.Scatter(
            x=xx,
            y=yy,
            mode="lines",
            name="generation",
            line=dict(color="#FF9736"),
        )
    )

    st.plotly_chart(fig, theme="streamlit")

    # download data,
    @st.cache_data
    def convert_df(df: pd.DataFrame):
        # IMPORTANT: Cache the conversion to prevent computation on every rerun
        return df.to_csv().encode("utf-8")

    # join data together
    if resample is not None:
        df = df_all
    else:
        df = pd.concat([df_forecast, df_generation], axis=1)
    csv = convert_df(df)
    now = datetime.now().isoformat()

    if resample is None:
<<<<<<< HEAD
         st.caption("Please resample to '15T' to get MAE")
 
    elif mae_rounded_kw < 2000:
         st.write(f"Mean Absolute Error {mae_rounded_kw} KW")
         st.write(f"Normalised Mean Absolute Error is : {nmae_rounded} %")
         st.caption(f"NMAE is calculated by MAE / (mean generation)")
         st.write(f"Normalised Mean Absolute Error is : {nmae2_rounded} %")
         st.caption(f"NMAE is calculated by current generation (kw)")
         st.write(f"Normalised Mean Absolute Error is : {nmae_rounded_capcity} %")
         st.caption(f"NMAE is calculated by generation capacity (mw)")
=======
        st.caption("Please resample to '15T' to get MAE")
    else:

        metrics = []
        for model in ml_models:
            name = model.name
            forecast_column = f"forecast_power_kw_{name}"

            # MAE and NMAE Calculator
            mae_kw = (df["generation_power_kw"] - df[forecast_column]).abs().mean()
            mae_mw = (df["generation_power_kw"] - df[forecast_column]).abs().mean() / 1000
            me_kw = (df["generation_power_kw"] - df[forecast_column]).mean()
            mean_generation = df["generation_power_kw"].mean()
            nmae = mae_kw / mean_generation * 100
            nma2 = (df["generation_power_kw"] - df[forecast_column]).abs()
            gen = df["generation_power_kw"]
            nmae2 = nma2 / gen * 100
            nmae2_mean = nmae2.mean()
            nmae_capacity = mae_kw / capacity * 100

            one_metric_data = {
                "model_name": name,
                "mae_mw": mae_mw,
                "mae_kw": mae_kw,
                "me_kw": me_kw,
                "nmae_mean [%]": nmae,
                "nmae_live_gen [%]": nmae2_mean,
                "nmae_capacity [%]": nmae_capacity,
                "mean_generation": mean_generation,
                "capacity": capacity,
            }

            metrics.append(one_metric_data)

        metrics = pd.DataFrame(metrics)

        # round all columns to 3 decimal places
        metrics = metrics.round(3)

        # make mode_name the columns by pivoting, and make the index the other columns
        metrics = metrics.pivot_table(
            values=[
                "mean_generation",
                "capacity",
                "mae_mw",
                "mae_kw",
                "me_kw",
                "nmae_mean [%]",
                "nmae_live_gen [%]",
                "nmae_capacity [%]",
            ],
            columns="model_name",
        )

        # show metrics in a table
        st.write(metrics)
>>>>>>> fe1fd105

        st.caption(f"NMAE_mean is calculated by MAE / (mean generation)")
        st.caption(f"NMAE_live_gen is calculated by current generation (kw)")
        st.caption(f"NMAE_capacity is calculated by generation capacity (mw)")

<<<<<<< HEAD
    else:
         st.write(f"Mean Absolute Error {mae_rounded_mw} MW")
         st.write(f"Normalised Mean Absolute Error is : {nmae_rounded} %")
         st.caption(f"NMAE is calculated by MAE / (mean generation)")
         st.write(f"Normalised Mean Absolute Error is : {nmae2_rounded} %")
         st.caption(f"NMAE is calculated by current generation (kw)")
         st.write(f"Normalised Mean Absolute Error is : {nmae_rounded_capcity} %")
         st.caption(f"NMAE is calculated by generation capacity (mw)")

    avc = 250  
    penalty, total_penalty = calculate_penalty(df, avc)

    # Show penalty-related calculations
    if st.checkbox("Show penalty calculations"):
        st.write(f"Total Penalty: {round(total_penalty, 2)} INR")
        st.caption("Penalty calculated based on deviation percentage bands.")

    #CSV download button
=======
    # CSV download button
>>>>>>> fe1fd105
    st.download_button(
        label="Download data as CSV",
        data=csv,
        file_name=f"site_forecast_{site_selection}_{now}.csv",
        mime="text/csv",
    )


def get_site_capacity(session: Session, site_uuidss: str) -> float:
    site = get_site_by_uuid(session, site_uuidss)
    capacity_kw = site.capacity_kw
    return capacity_kw<|MERGE_RESOLUTION|>--- conflicted
+++ resolved
@@ -16,27 +16,27 @@
 import pytz
 
 # Penalty Calculator
-def calculate_penalty(df, avc=250):
+def calculate_penalty(df, capacity_kw=250000):
     # Deviation between actual and forecast (in kW)
     deviation = df['generation_power_kw'] - df['forecast_power_kw']
     
     # Deviation percentage relative to AVC (as % of contracted capacity)
-    deviation_percentage = (deviation / avc) * 100
+    deviation_percentage = (deviation / capacity_kw) * 100
 
     # Define penalty based on deviation bands
     penalty = pd.Series(0, index=df.index)
     
     # 7-15% deviation: 0.25 INR/kWh
     penalty_7_15 = deviation_percentage.between(7, 15)
-    penalty[penalty_7_15] = abs(deviation[penalty_7_15]) * 0.25 / 1000  # converting kW to MW
+    penalty[penalty_7_15] = abs(deviation[penalty_7_15]) * 0.25
 
     # 15-23% deviation: 0.5 INR/kWh
     penalty_15_23 = deviation_percentage.between(15, 23)
-    penalty[penalty_15_23] = abs(deviation[penalty_15_23]) * 0.5 / 1000  # converting kW to MW
+    penalty[penalty_15_23] = abs(deviation[penalty_15_23]) * 0.5
 
     # Above 23% deviation: 0.75 INR/kWh
     penalty_above_23 = deviation_percentage > 23
-    penalty[penalty_above_23] = abs(deviation[penalty_above_23]) * 0.75 / 1000  # converting kW to MW
+    penalty[penalty_above_23] = abs(deviation[penalty_above_23]) * 0.75
 
     # Sum of all penalties
     total_penalty = penalty.sum()
@@ -57,7 +57,7 @@
     with connection.get_session() as session:
         site_uuids = get_all_sites(session=session)
         site_uuids = [sites.site_uuid for sites in site_uuids if sites.site_uuid is not None]
-    site_selection = st.sidebar.selectbox(
+    site_selection_uuid = st.sidebar.selectbox(
         "Select sites by site_uuid",
         site_uuids,
     )
@@ -91,7 +91,7 @@
             created = datetime.fromisoformat(created)
         st.write(
             "Forecast for",
-            site_selection,
+            site_selection_uuid,
             "starting on",
             starttime,
             "created by",
@@ -118,7 +118,7 @@
 
         # get site from database, if india set day_ahead_timezone_delta_hours to 5.5 hours
         with connection.get_session() as session:
-            site = get_site_by_uuid(session, site_selection)
+            site = get_site_by_uuid(session, site_selection_uuid)
             if site.country == "india":
                 day_ahead_timezone_delta_hours = 5.5
 
@@ -159,7 +159,7 @@
             session=session,
             start_datetime=starttime,
             end_datetime=endtime,
-            site_uuid=site_selection,
+            site_uuid=site_selection_uuid,
         )
 
         ys = {}
@@ -168,7 +168,7 @@
 
             forecasts = get_latest_forecast_values_by_site(
                 session=session,
-                site_uuids=[site_selection],
+                site_uuids=[site_selection_uuid],
                 start_utc=starttime,
                 created_by=created,
                 forecast_horizon_minutes=forecast_horizon,
@@ -194,11 +194,13 @@
     with connection.get_session() as session:
         generations = get_pv_generation_by_sites(
             session=session,
-            site_uuids=[site_selection],
+            site_uuids=[site_selection_uuid],
             start_utc=starttime,
             end_utc=endtime,
         )
-        capacity = get_site_capacity(session=session, site_uuidss=site_selection)
+        site = get_site_by_uuid(session, site_selection_uuid)
+        capacity = site.capacity_kw
+        country = site.country
 
         yy = [
             generation.generation_power_kw for generation in generations if generation is not None
@@ -283,21 +285,8 @@
     now = datetime.now().isoformat()
 
     if resample is None:
-<<<<<<< HEAD
-         st.caption("Please resample to '15T' to get MAE")
- 
-    elif mae_rounded_kw < 2000:
-         st.write(f"Mean Absolute Error {mae_rounded_kw} KW")
-         st.write(f"Normalised Mean Absolute Error is : {nmae_rounded} %")
-         st.caption(f"NMAE is calculated by MAE / (mean generation)")
-         st.write(f"Normalised Mean Absolute Error is : {nmae2_rounded} %")
-         st.caption(f"NMAE is calculated by current generation (kw)")
-         st.write(f"Normalised Mean Absolute Error is : {nmae_rounded_capcity} %")
-         st.caption(f"NMAE is calculated by generation capacity (mw)")
-=======
         st.caption("Please resample to '15T' to get MAE")
     else:
-
         metrics = []
         for model in ml_models:
             name = model.name
@@ -327,6 +316,11 @@
                 "capacity": capacity,
             }
 
+            if country == "india":
+                df["forecast_power_kw"] = df[forecast_column]
+                penalty, total_penalty = calculate_penalty(df, capacity)
+                one_metric_data["total_penalty [INR]"] = total_penalty
+
             metrics.append(one_metric_data)
 
         metrics = pd.DataFrame(metrics)
@@ -335,54 +329,25 @@
         metrics = metrics.round(3)
 
         # make mode_name the columns by pivoting, and make the index the other columns
+        value_columns = one_metric_data.keys()
+        value_columns = [i for i in value_columns if i != "model_name"]
         metrics = metrics.pivot_table(
-            values=[
-                "mean_generation",
-                "capacity",
-                "mae_mw",
-                "mae_kw",
-                "me_kw",
-                "nmae_mean [%]",
-                "nmae_live_gen [%]",
-                "nmae_capacity [%]",
-            ],
+            values=value_columns,
             columns="model_name",
         )
 
         # show metrics in a table
         st.write(metrics)
->>>>>>> fe1fd105
 
         st.caption(f"NMAE_mean is calculated by MAE / (mean generation)")
         st.caption(f"NMAE_live_gen is calculated by current generation (kw)")
         st.caption(f"NMAE_capacity is calculated by generation capacity (mw)")
 
-<<<<<<< HEAD
-    else:
-         st.write(f"Mean Absolute Error {mae_rounded_mw} MW")
-         st.write(f"Normalised Mean Absolute Error is : {nmae_rounded} %")
-         st.caption(f"NMAE is calculated by MAE / (mean generation)")
-         st.write(f"Normalised Mean Absolute Error is : {nmae2_rounded} %")
-         st.caption(f"NMAE is calculated by current generation (kw)")
-         st.write(f"Normalised Mean Absolute Error is : {nmae_rounded_capcity} %")
-         st.caption(f"NMAE is calculated by generation capacity (mw)")
-
-    avc = 250  
-    penalty, total_penalty = calculate_penalty(df, avc)
-
-    # Show penalty-related calculations
-    if st.checkbox("Show penalty calculations"):
-        st.write(f"Total Penalty: {round(total_penalty, 2)} INR")
-        st.caption("Penalty calculated based on deviation percentage bands.")
-
-    #CSV download button
-=======
     # CSV download button
->>>>>>> fe1fd105
     st.download_button(
         label="Download data as CSV",
         data=csv,
-        file_name=f"site_forecast_{site_selection}_{now}.csv",
+        file_name=f"site_forecast_{site_selection_uuid}_{now}.csv",
         mime="text/csv",
     )
 
