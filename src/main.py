--- conflicted
+++ resolved
@@ -142,31 +142,17 @@
         col2.metric(label=t2.strftime("%d/%m/%y"), value=yesterday_rmse)
         col3.metric(label=t.strftime("%d/%m/%y"), value=today_rmse)
 
-<<<<<<< HEAD
-=======
-
->>>>>>> e9de1159
     st.sidebar.subheader("Select Forecast Horizon")
     forecast_horizon_selection = st.sidebar.multiselect(
         "Select", [60, 120, 180, 240, 300, 360, 420]
     )
 
     df_mae = pd.DataFrame(
-<<<<<<< HEAD
         {
             "MAE": y_mae,
             "datetime_utc": x_mae,
         }
     )
-
-    print(df_mae)
-=======
-            {
-                "MAE": y_mae,
-                "datetime_utc": x_mae,
-            }
-        )
->>>>>>> e9de1159
 
     df_rmse = pd.DataFrame(
         {
@@ -185,7 +171,6 @@
     )
     st.plotly_chart(fig, theme="streamlit")
 
-<<<<<<< HEAD
     line_color = [
         "#9EC8FA",
         "#9AA1F9",
@@ -205,11 +190,6 @@
         "#4C9A8E",
     ]
     # MAE by forecast horizon adding go.Figure
-=======
-    line_color = ['#9EC8FA', '#9AA1F9', '#FFAC5F', '#9F973A', '#7BCDF3', '#086788', '#63BCAF', '#4C9A8E']
-    
-    # MAE by forecast horizon adding go.Figure 
->>>>>>> e9de1159
     fig2 = go.Figure(
         layout=go.Layout(
             title=go.layout.Title(text="Nowcasting MAE by Forecast Horizon (selected in sidebar)"),
@@ -272,7 +252,6 @@
 
     # add chart with forecast horizons on x-axis
     # # customize color scale for chart
-<<<<<<< HEAD
     # fig_forecast_horizon = px.scatter(
     fig3 = go.Figure(
         layout=go.Layout(
@@ -313,57 +292,6 @@
     )
 
     st.plotly_chart(fig3, theme="streamlit")
-=======
-
-    # fig3 = go.Figure(
-    #     layout=go.Layout(
-    #         title=go.layout.Title(text="Nowcasting MAE by Date and Forecast Horizon"),
-    #         xaxis=go.layout.XAxis(title=go.layout.xaxis.Title(text="MAE (MW)")),
-    #         yaxis=go.layout.YAxis(title=go.layout.yaxis.Title(text="Date")),
-    #         legend=go.layout.Legend(title=go.layout.legend.Title(text="Chart Legend")),
-    #     )
-    # )
-    # with connection.get_session() as session:
-    #     # read database metric values
-    #     for forecast_horizon in forecast_horizon_selection:
-    #             metric_values = get_metric_value(
-    #                 session=session,
-    #                 name=name_mae,
-    #                 gsp_id=0,
-    #                 forecast_horizon_minutes=forecast_horizon,
-    #                 start_datetime_utc=starttime,
-    #                 end_datetime_utc=endtime+timedelta(days=1),
-    #         )
-    #             metric_values = [MetricValue.from_orm(value) for value in metric_values]
-    #             x_mae_horizon = [value.datetime_interval.start_datetime_utc for value in metric_values]
-    #             y_mae_horizon = [round(float(value.value), 2) for value in metric_values]
-    #             # forecast_horizon = [value.forecast_horizon_minutes for value in metric_values]
-
-    #             df_mae_horizon = pd.DataFrame(
-    #                 {
-    #                 "MAE": y_mae_horizon,
-    #                 "datetime_utc": x_mae_horizon,
-    #                 }
-    #             )
-           
-    #             fig3.add_traces(
-    #                 [
-    #                     go.Scatter(
-    #                         x=df_mae_horizon["MAE"],
-    #                         y=df_mae_horizon["datetime_utc"],
-    #                         name=f"{forecast_horizon}-minute horizon",
-    #                         mode="markers",
-    #                         line=dict(color=line_color[forecast_horizon_selection.index(forecast_horizon)]),
-    #                     ),
-    #                 ]
-    #             )
-
-    #             fig3.update_layout(
-    #             xaxis=dict(tickmode='linear', tick0=0, dtick=50),
-    #         )
-
-    #     st.plotly_chart(fig3, theme="streamlit")
->>>>>>> e9de1159
 
     fig4 = go.Figure(
         layout=go.Layout(
@@ -372,46 +300,6 @@
             yaxis=go.layout.YAxis(title=go.layout.yaxis.Title(text="Forecast Horizon (minutes)")),
         )
     )
-<<<<<<< HEAD
-=======
-    with connection.get_session() as session:
-        # read database metric values
-        for forecast_horizon in forecast_horizon_selection:
-                metric_values = get_metric_value(
-                    session=session,
-                    name=name_mae,
-                    gsp_id=0,
-                    forecast_horizon_minutes=forecast_horizon,
-                    start_datetime_utc=starttime,
-                    end_datetime_utc=endtime+timedelta(days=1),
-            )
-                metric_values = [MetricValue.from_orm(value) for value in metric_values]
-                x_mae_horizon = [value.datetime_interval.start_datetime_utc for value in metric_values]
-                y_mae_horizon = [round(float(value.value), 2) for value in metric_values]
-
-                df_mae_horizon = pd.DataFrame(
-                    {
-                    "MAE": y_mae_horizon,
-                    "datetime_utc": x_mae_horizon,
-                    "forecast_horizon": forecast_horizon,
-                    }
-                )
-           
-                fig4.add_traces(
-                    [
-                        go.Scatter(
-                            x=df_mae_horizon["MAE"],
-                            y=df_mae_horizon["forecast_horizon"],
-                            mode="markers",
-                            line=dict(color=line_color[forecast_horizon_selection.index(forecast_horizon)]),
-                            ),
-                    ]
-                )
-                fig4.update_layout(
-                xaxis=dict(tickmode='linear', tick0=0, dtick=50),
-                yaxis=dict(tickmode='linear', tick0=0, dtick=60),
-            )
->>>>>>> e9de1159
 
     for forecast_horizon in forecast_horizon_selection:
         metric_values = metric_values_by_forecast_horizon[forecast_horizon]
@@ -454,7 +342,7 @@
             legend=go.layout.Legend(title=go.layout.legend.Title(text="Date")),
         )
     )
-<<<<<<< HEAD
+
     # make an empty array to capture data for each line
     traces = []
     # make an empty array to capture values for each forecast horizon in the date range
@@ -494,67 +382,8 @@
                 y=results_for_day["MAE"],
                 name=results_for_day["datetime_utc"].iloc[0].strftime("%Y-%m-%d"),
                 mode="lines+markers",
-                line=dict(color=line_color[i]),
+                line=dict(color=line_color[i % len(line_color)])
             )
-=======
-    )
-    #make an empty array to capture data for each line
-    traces =[]
-    forecast_horizons = [60, 120, 180, 240, 300, 360, 420]
-    #make an empty array to capture values for each forecast horizon in the date range
-    dfs = []
-    # get data for each forecast horizon
-    with connection.get_session() as session:
-        # read database metric values
-        for forecast_horizon in forecast_horizons:
-                metric_values = get_metric_value(
-                    session=session,
-                    name=name_mae,
-                    gsp_id=0,
-                    forecast_horizon_minutes=forecast_horizon,
-                    start_datetime_utc=starttime,
-                    end_datetime_utc=endtime+timedelta(days=1),
-            )
-                metric_values = [MetricValue.from_orm(value) for value in metric_values]
-                dates = [value.datetime_interval.start_datetime_utc for value in metric_values]
-                mae_value = [round(float(value.value), 2) for value in metric_values]
-                forecast_horizons = [value.forecast_horizon_minutes for value in metric_values]
-
-             #create dataframe for each date with a value for each forecast horizon
-                data = pd.DataFrame(
-                     {
-                    "MAE": mae_value,
-                    "datetime_utc": dates,
-                    "forecast_horizon": forecast_horizons,
-                     }
-                )
-
-                dfs.append(data)
-                print(dfs)
-
-        # merge dataframes
-        result = pd.concat(dfs, axis=0).sort_values(by=['datetime_utc'], ascending=True)
-        #group by date
-        result = {result_.index[0]: result_ for _, result_ in result.groupby("datetime_utc")}
-        #loop through each date group in the dictionary and add to traces
-        len_colours = len(line_color)
-        #loop through each date group in the dictionary and add to traces
-        for i in result:
-            traces.append(go.Scatter(
-                x=result[i]["forecast_horizon"].sort_values(ascending=True),
-                y=result[i]["MAE"],
-                name=result[i]["datetime_utc"].iloc[0].strftime("%Y-%m-%d"),
-                mode="lines+markers",
-                line=dict(color=line_color[i % len_colours]),
-                    )
-                )
-
-        fig5.add_traces(traces)
-        print(traces)
-        fig5.update_layout(
-                xaxis=dict(tickmode='linear', tick0=0, dtick=60),
-                yaxis=dict(tickmode='linear', tick0=0, dtick=50),
->>>>>>> e9de1159
         )
 
     fig5.add_traces(traces)
