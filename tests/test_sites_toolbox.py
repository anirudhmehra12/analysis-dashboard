"""Test the toolbox functions"""
<<<<<<< HEAD
from sites_toolbox import get_user_details, get_site_details, select_site_id, get_site_group_details, change_user_site_group
=======
from sites_toolbox import (
    get_user_details,
    get_site_details,
    select_site_id,
    get_site_group_details,
    update_site_group,
)
>>>>>>> df4140d7
from pvsite_datamodel.write.user_and_site import make_site, make_site_group, make_user


def test_get_user_details(db_session):
    """Test the get user details function"""
    site_group = make_site_group(db_session=db_session)
    site_1 = make_site(db_session=db_session, ml_id=1)
    site_2 = make_site(db_session=db_session, ml_id=2)
    site_group.sites.append(site_1)
    site_group.sites.append(site_2)

    user = make_user(
        db_session=db_session, email="test_user@gmail.com", site_group=site_group
    )
    user_sites, user_site_group, user_site_count = get_user_details(
        session=db_session, email="test_user@gmail.com"
    )

    assert user_sites == [
        {"site_uuid": str(site.site_uuid), "client_site_id": str(site.client_site_id)}
        for site in user.site_group.sites
    ]
    assert user_site_group == "test_site_group"
    assert user_site_count == 2


# test for get_site_details
def test_get_site_details(db_session):
    """Test the get site details function"""
    site = make_site(db_session=db_session, ml_id=1)

    site_details = get_site_details(session=db_session, site_uuid=str(site.site_uuid))

    assert site_details == {
        "site_uuid": str(site.site_uuid),
        "client_site_id": str(site.client_site_id),
        "client_site_name": str(site.client_site_name),
        "site_group_names": [
            site_group.site_group_name for site_group in site.site_groups
        ],
        "latitude": str(site.latitude),
        "longitude": str(site.longitude),
        "DNO": str(site.dno),
        "GSP": str(site.gsp),
        "tilt": str(site.tilt),
        "orientation": str(site.orientation),
        "capacity": (f"{site.capacity_kw} kw"),
        "date_added": (site.created_utc.strftime("%Y-%m-%d")),
    }


# test for select_site_id
def test_select_site_id(db_session):
    """Test the select site id function"""
    site = make_site(db_session=db_session, ml_id=1)

    site_uuid = select_site_id(dbsession=db_session, query_method="site_uuid")

    assert site_uuid == str(site.site_uuid)

    site_uuid = select_site_id(dbsession=db_session, query_method="client_site_id")
    assert site_uuid == str(site.site_uuid)


# test for get_site_group_details
def test_get_site_group_details(db_session):
<<<<<<< HEAD
  """Test the get site group details function"""
  site_group = make_site_group(db_session=db_session)
  site_1 = make_site(db_session=db_session, ml_id=1)
  site_2 = make_site(db_session=db_session, ml_id=2)
  site_group.sites.append(site_1)
  site_group.sites.append(site_2)

  site_group_sites, site_group_users = get_site_group_details(session=db_session, site_group_name="test_site_group")

  assert site_group_sites == [{"site_uuid": str(site.site_uuid), "client_site_id": str(site.client_site_id)}for site in site_group.sites]
  assert site_group_users == [user.email for user in site_group.users]

def test_change_user_site_group(db_session):
  """Test the change user site group function"""
  site_group = make_site_group(db_session=db_session)
  user = make_user(db_session=db_session, email="test_user@gmail.com", site_group=site_group)
  site_group2 = make_site_group(db_session=db_session)
  user, user_site_group = change_user_site_group(session=db_session, email="test_user@gmail.com", site_group_name=site_group2.site_group_name)
  
  assert user_site_group == site_group2.site_group_name
  assert user == user.email
=======
    """Test the get site group details function"""
    site_group = make_site_group(db_session=db_session)
    site_1 = make_site(db_session=db_session, ml_id=1)
    site_2 = make_site(db_session=db_session, ml_id=2)
    site_group.sites.append(site_1)
    site_group.sites.append(site_2)

    site_group_sites, site_group_users = get_site_group_details(
        session=db_session, site_group_name="test_site_group"
    )

    assert site_group_sites == [
        {"site_uuid": str(site.site_uuid), "client_site_id": str(site.client_site_id)}
        for site in site_group.sites
    ]
    assert site_group_users == [user.email for user in site_group.users]


# test update site group
def test_update_site_group(db_session):
    """Test the update site group function"""
    site_group = make_site_group(db_session=db_session)
    site_1 = make_site(db_session=db_session, ml_id=1)
    site_2 = make_site(db_session=db_session, ml_id=2)
    site_3 = make_site(db_session=db_session, ml_id=3)
    site_group.sites.append(site_1)
    site_group.sites.append(site_2)

    site_group, site_group_sites, site_site_groups = update_site_group(
        session=db_session,
        site_uuid=str(site_3.site_uuid),
        site_group_name="test_site_group",
    )

    assert site_group.sites == [site_1, site_2, site_3]
    assert site_group_sites == [
        {"site_uuid": str(site.site_uuid), "client_site_id": str(site.client_site_id)}
        for site in site_group.sites
    ]
    assert site_site_groups == [
        site_group.site_group_name for site_group in site_3.site_groups
    ]
>>>>>>> df4140d7
<|MERGE_RESOLUTION|>--- conflicted
+++ resolved
@@ -1,15 +1,5 @@
 """Test the toolbox functions"""
-<<<<<<< HEAD
-from sites_toolbox import get_user_details, get_site_details, select_site_id, get_site_group_details, change_user_site_group
-=======
-from sites_toolbox import (
-    get_user_details,
-    get_site_details,
-    select_site_id,
-    get_site_group_details,
-    update_site_group,
-)
->>>>>>> df4140d7
+from sites_toolbox import get_user_details, get_site_details, select_site_id, get_site_group_details
 from pvsite_datamodel.write.user_and_site import make_site, make_site_group, make_user
 
 
@@ -76,29 +66,6 @@
 
 # test for get_site_group_details
 def test_get_site_group_details(db_session):
-<<<<<<< HEAD
-  """Test the get site group details function"""
-  site_group = make_site_group(db_session=db_session)
-  site_1 = make_site(db_session=db_session, ml_id=1)
-  site_2 = make_site(db_session=db_session, ml_id=2)
-  site_group.sites.append(site_1)
-  site_group.sites.append(site_2)
-
-  site_group_sites, site_group_users = get_site_group_details(session=db_session, site_group_name="test_site_group")
-
-  assert site_group_sites == [{"site_uuid": str(site.site_uuid), "client_site_id": str(site.client_site_id)}for site in site_group.sites]
-  assert site_group_users == [user.email for user in site_group.users]
-
-def test_change_user_site_group(db_session):
-  """Test the change user site group function"""
-  site_group = make_site_group(db_session=db_session)
-  user = make_user(db_session=db_session, email="test_user@gmail.com", site_group=site_group)
-  site_group2 = make_site_group(db_session=db_session)
-  user, user_site_group = change_user_site_group(session=db_session, email="test_user@gmail.com", site_group_name=site_group2.site_group_name)
-  
-  assert user_site_group == site_group2.site_group_name
-  assert user == user.email
-=======
     """Test the get site group details function"""
     site_group = make_site_group(db_session=db_session)
     site_1 = make_site(db_session=db_session, ml_id=1)
@@ -110,35 +77,6 @@
         session=db_session, site_group_name="test_site_group"
     )
 
-    assert site_group_sites == [
-        {"site_uuid": str(site.site_uuid), "client_site_id": str(site.client_site_id)}
-        for site in site_group.sites
-    ]
-    assert site_group_users == [user.email for user in site_group.users]
-
-
-# test update site group
-def test_update_site_group(db_session):
-    """Test the update site group function"""
-    site_group = make_site_group(db_session=db_session)
-    site_1 = make_site(db_session=db_session, ml_id=1)
-    site_2 = make_site(db_session=db_session, ml_id=2)
-    site_3 = make_site(db_session=db_session, ml_id=3)
-    site_group.sites.append(site_1)
-    site_group.sites.append(site_2)
-
-    site_group, site_group_sites, site_site_groups = update_site_group(
-        session=db_session,
-        site_uuid=str(site_3.site_uuid),
-        site_group_name="test_site_group",
-    )
-
-    assert site_group.sites == [site_1, site_2, site_3]
-    assert site_group_sites == [
-        {"site_uuid": str(site.site_uuid), "client_site_id": str(site.client_site_id)}
-        for site in site_group.sites
-    ]
-    assert site_site_groups == [
-        site_group.site_group_name for site_group in site_3.site_groups
-    ]
->>>>>>> df4140d7
+  assert site_group_sites == [{"site_uuid": str(site.site_uuid), "client_site_id": str(site.client_site_id)}for site in site_group.sites]
+  assert site_group_users == [user.email for user in site_group.users]
+  